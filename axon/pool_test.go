--- conflicted
+++ resolved
@@ -16,11 +16,7 @@
 
 // Note: subsequent params applied after Base
 var PoolParamSets = params.Sets{
-<<<<<<< HEAD
-	"Base": {Name: "Base", Desc: "base testing", Sheets: params.Sheets{
-=======
 	"Base": {Desc: "base testing", Sheets: params.Sheets{
->>>>>>> 2dbfe200
 		"Network": &params.Sheet{
 			{Sel: "Layer", Desc: "layer defaults",
 				Params: params.Params{
@@ -50,11 +46,7 @@
 				}},
 		},
 	}},
-<<<<<<< HEAD
-	"FullDecay": {Name: "FullDecay", Desc: "decay state completely for ndata testing", Sheets: params.Sheets{
-=======
 	"FullDecay": {Desc: "decay state completely for ndata testing", Sheets: params.Sheets{
->>>>>>> 2dbfe200
 		"Network": &params.Sheet{
 			{Sel: "Layer", Desc: "layer defaults",
 				Params: params.Params{
@@ -64,11 +56,7 @@
 				}},
 		},
 	}},
-<<<<<<< HEAD
-	"LayerOnly": {Name: "LayerOnly", Desc: "only layer inhibition", Sheets: params.Sheets{
-=======
 	"LayerOnly": {Desc: "only layer inhibition", Sheets: params.Sheets{
->>>>>>> 2dbfe200
 		"Network": &params.Sheet{
 			{Sel: ".SuperLayer", Desc: "layer defaults",
 				Params: params.Params{
@@ -81,11 +69,7 @@
 				}},
 		},
 	}},
-<<<<<<< HEAD
-	"PoolOnly": {Name: "PoolOnly", Desc: "only pool inhibition", Sheets: params.Sheets{
-=======
 	"PoolOnly": {Desc: "only pool inhibition", Sheets: params.Sheets{
->>>>>>> 2dbfe200
 		"Network": &params.Sheet{
 			{Sel: ".SuperLayer", Desc: "layer defaults",
 				Params: params.Params{
@@ -96,11 +80,7 @@
 				}},
 		},
 	}},
-<<<<<<< HEAD
-	"LayerPoolSame": {Name: "LayerPoolSame", Desc: "same strength both", Sheets: params.Sheets{
-=======
 	"LayerPoolSame": {Desc: "same strength both", Sheets: params.Sheets{
->>>>>>> 2dbfe200
 		"Network": &params.Sheet{
 			{Sel: ".SuperLayer", Desc: "layer defaults",
 				Params: params.Params{
@@ -111,11 +91,7 @@
 				}},
 		},
 	}},
-<<<<<<< HEAD
-	"LayerWeakPoolStrong": {Name: "LayerWeakPoolStrong", Desc: "both diff strength", Sheets: params.Sheets{
-=======
 	"LayerWeakPoolStrong": {Desc: "both diff strength", Sheets: params.Sheets{
->>>>>>> 2dbfe200
 		"Network": &params.Sheet{
 			{Sel: ".SuperLayer", Desc: "layer defaults",
 				Params: params.Params{
@@ -126,11 +102,7 @@
 				}},
 		},
 	}},
-<<<<<<< HEAD
-	"LayerStrongPoolWeak": {Name: "LayerStrongPoolWeak", Desc: "both diff strength", Sheets: params.Sheets{
-=======
 	"LayerStrongPoolWeak": {Desc: "both diff strength", Sheets: params.Sheets{
->>>>>>> 2dbfe200
 		"Network": &params.Sheet{
 			{Sel: ".SuperLayer", Desc: "layer defaults",
 				Params: params.Params{
