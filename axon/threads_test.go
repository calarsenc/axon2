package axon

import (
	"math"
	"math/rand"
	"reflect"
	"testing"

	"github.com/emer/emergent/emer"
	"github.com/emer/emergent/etime"
	"github.com/emer/emergent/patgen"
	"github.com/emer/emergent/prjn"
	"github.com/emer/etable/etable"
	"github.com/emer/etable/etensor"
	"github.com/stretchr/testify/assert"
	"github.com/stretchr/testify/require"
)

const (
	shape1D = 8
)

// TestMultithreadingCycleFun tests the whole net.Cycle() function, turning on
// multithreading for all functions.
func TestMultithreadingCycleFun(t *testing.T) {
	pats := generateRandomPatterns(100)
	// launch many goroutines to increase odds of finding race conditions
	netS, netP := buildIdenticalNetworks(t, pats, 16, 16, 16)

	fun := func(net *Network, ctx *Context) {
		net.Cycle(ctx)
	}

	runFunEpochs(pats, netS, fun, 2)
	runFunEpochs(pats, netP, fun, 2)

	// compare the resulting networks
	assertNeuronsSynsEqual(t, netS, netP)
	// sanity check
	assert.True(t, neuronsSynsAreEqual(netS, netP))
	runFunEpochs(pats, netS, fun, 1)
	assert.False(t, neuronsSynsAreEqual(netS, netP))

	// check that the number of threads used is correct
	assert.Equal(t, 1, netS.Threads.Neurons)
	assert.Equal(t, 1, netS.Threads.SendSpike)
	assert.Equal(t, 1, netS.Threads.SynCa)
	assert.Equal(t, 16, netP.Threads.Neurons)
	assert.Equal(t, 16, netP.Threads.SendSpike)
	assert.Equal(t, 16, netP.Threads.SynCa)
}

// Make sure that training is deterministic, as long as the network is the same
// at the beginning of the test.
func TestDeterministicSingleThreadedTraining(t *testing.T) {
	pats := generateRandomPatterns(10)
	netA, netB := buildIdenticalNetworks(t, pats, 1, 1, 1)

	fun := func(net *Network, ctx *Context) {
		net.Cycle(ctx)
	}

	// by splitting the epochs into three parts for netB, we make sure that the
	// training is fully deterministic and not dependent on the `rand` package,
	// as we re-set the seed at the beginning of runFunEpochs.
	runFunEpochs(pats, netB, fun, 1)
	runFunEpochs(pats, netB, fun, 2)
	runFunEpochs(pats, netA, fun, 10)
	runFunEpochs(pats, netB, fun, 7)

	// compare the resulting networks
	assertNeuronsSynsEqual(t, netA, netB)

	// sanity check, to make sure we're not accidentally sharing pointers etc.
	assert.True(t, neuronsSynsAreEqual(netA, netB))
	runFunEpochs(pats, netA, fun, 1)
	assert.False(t, neuronsSynsAreEqual(netA, netB))
}

func TestMultithreadedSendSpike(t *testing.T) {
	pats := generateRandomPatterns(10)
	netS, netP := buildIdenticalNetworks(t, pats, 1, 16, 1)

	fun := func(net *Network, ctx *Context) {
		net.Cycle(ctx)
	}

	runFunEpochs(pats, netP, fun, 2)
	runFunEpochs(pats, netS, fun, 2)

	// compare the resulting networks
	assertNeuronsSynsEqual(t, netS, netP)

	// sanity check, to make sure we're not accidentally sharing pointers etc.
	assert.True(t, neuronsSynsAreEqual(netS, netP))
	runFunEpochs(pats, netS, fun, 1)
	assert.False(t, neuronsSynsAreEqual(netS, netP))
}

func TestMultithreadedNeuronFun(t *testing.T) {
	pats := generateRandomPatterns(10)
	netS, netP := buildIdenticalNetworks(t, pats, 16, 1, 1)

	fun := func(net *Network, ctx *Context) {
		net.Cycle(ctx)
	}

	runFunEpochs(pats, netP, fun, 3)
	runFunEpochs(pats, netS, fun, 3)

	// compare the resulting networks
	assertNeuronsSynsEqual(t, netS, netP)

	// sanity check, to make sure we're not accidentally sharing pointers etc.
	assert.True(t, neuronsSynsAreEqual(netS, netP))
	runFunEpochs(pats, netS, fun, 1)
	assert.False(t, neuronsSynsAreEqual(netS, netP))
}

func TestMultithreadedSynCa(t *testing.T) {
	pats := generateRandomPatterns(10)
	netS, netP := buildIdenticalNetworks(t, pats, 16, 1, 16)

	fun := func(net *Network, ctx *Context) {
		net.Cycle(ctx)
	}

	runFunEpochs(pats, netP, fun, 3)
	runFunEpochs(pats, netS, fun, 3)

	// compare the resulting networks
	assertNeuronsSynsEqual(t, netS, netP)

	// sanity check, to make sure we're not accidentally sharing pointers etc.
	assert.True(t, neuronsSynsAreEqual(netS, netP))
	runFunEpochs(pats, netS, fun, 1)
	assert.False(t, neuronsSynsAreEqual(netS, netP))
}

// assert that all Neuron fields and all Synapse fields are equal between
// the two networks
func assertNeuronsSynsEqual(t *testing.T, netS *Network, netP *Network) {
	maxDiff := struct {
		diff      float64
		field     string
		neuronIdx int
		valS      float64
		valP      float64
	}{}

	for li := range netS.Layers {
		layerS := netS.Layers[li].(AxonLayer).AsAxon()
		layerP := netP.Layers[li].(AxonLayer).AsAxon()

		// check Neuron fields
		for ni := range layerS.Neurons {
			nrnS := reflect.ValueOf(layerS.Neurons[ni])
			nrnP := reflect.ValueOf(layerP.Neurons[ni])
			for fi := 0; fi < nrnS.NumField(); fi++ {
				fieldS := nrnS.Field(fi)
				fieldP := nrnP.Field(fi)
				if fieldS.Kind() == reflect.Float32 {
					// Notice: We check for full bit-equality here, because there is no reason
					// why the trivially parallelizable functions should produce different results
					assert.Equal(t, fieldS.Float(), fieldP.Float(),
						"Neuron %d, field %s, single thread: %f, multi thread: %f",
						ni, nrnS.Type().Field(fi).Name, fieldS.Float(), fieldP.Float())
					if math.Abs(fieldS.Float()-fieldP.Float()) > maxDiff.diff {
						maxDiff.diff = math.Abs(fieldS.Float() - fieldP.Float())
						maxDiff.field = nrnS.Type().Field(fi).Name
						maxDiff.neuronIdx = ni
						maxDiff.valS = fieldS.Float()
						maxDiff.valP = fieldP.Float()
					}
				} else if fieldS.Kind() == reflect.Int32 {
					assert.Equal(t, fieldS.Int(), fieldP.Int(),
						"Neuron %d, field %s, single thread: %d, multi thread: %d",
						ni, nrnS.Type().Field(fi).Name, fieldS.Int(), fieldP.Int())
				}
			}
		}

		// check Synapse fields
		for pi := range *layerS.SendPrjns() {
			prjnS := (*layerS.SendPrjns())[pi].(*Prjn)
			prjnP := (*layerP.SendPrjns())[pi].(*Prjn)
			for si := range prjnS.Syns {
				synS := reflect.ValueOf(prjnS.Syns[si])
				synP := reflect.ValueOf(prjnP.Syns[si])
				for fi := 0; fi < synS.NumField(); fi++ {
					fieldS := synS.Field(fi)
					fieldP := synP.Field(fi)
					if fieldS.Kind() == reflect.Float32 {
						assert.Equal(t, fieldS.Float(), fieldP.Float(),
							"Synapse %d, field %s, single thread: %f, multi thread: %f",
							si, synS.Type().Field(fi).Name, fieldS.Float(), fieldP.Float())
					} else if fieldS.Kind() == reflect.Int32 {
						assert.Equal(t, fieldS.Int(), fieldP.Int(),
							"Synapse %d, field %s, single thread: %d, multi thread: %d",
							si, synS.Type().Field(fi).Name, fieldS.Int(), fieldP.Int())
					}
				}
			}
		}
	}

	require.Equalf(t, 0.0, maxDiff.diff,
		"Max difference (floats only): %f, field %s, neuron %d, single thread: %f, multi thread: %f",
		maxDiff.diff, maxDiff.field, maxDiff.neuronIdx, maxDiff.valS, maxDiff.valP)
}

// This implements the same logic as assertNeuronsEqual, but returns a bool
// to allow writing tests that are expected to fail (eg assert that two networks are not equal)
func neuronsSynsAreEqual(netS *Network, netP *Network) bool {
	for li := range netS.Layers {
		layerS := netS.Layers[li].(AxonLayer).AsAxon()
		layerP := netP.Layers[li].(AxonLayer).AsAxon()
		for ni := range layerS.Neurons {
			nrnS := reflect.ValueOf(layerS.Neurons[ni])
			nrnP := reflect.ValueOf(layerP.Neurons[ni])
			for fi := 0; fi < nrnS.NumField(); fi++ {
				fieldS := nrnS.Field(fi)
				fieldP := nrnP.Field(fi)
				if fieldS.Kind() == reflect.Float32 {
					if fieldS.Float() != fieldP.Float() {
						return false
					}
				} else if fieldS.Kind() == reflect.Int32 {
					if fieldS.Int() != fieldP.Int() {
						return false
					}
				}
			}
		}
	}
	return true
}

func generateRandomPatterns(nPats int) *etable.Table {
	shape := []int{shape1D, shape1D}

	rand.Seed(42)

	pats := &etable.Table{}
	pats.SetFromSchema(etable.Schema{
		{Name: "Name", Type: etensor.STRING, CellShape: nil, DimNames: nil},
		{Name: "Input", Type: etensor.FLOAT32, CellShape: shape, DimNames: []string{"Y", "X"}},
		{Name: "Output", Type: etensor.FLOAT32, CellShape: shape, DimNames: []string{"Y", "X"}},
	}, nPats)
	numOn := shape[0] * shape[1] / 8
	patgen.PermutedBinaryRows(pats.Cols[1], numOn, 1, 0)
	patgen.PermutedBinaryRows(pats.Cols[2], numOn, 1, 0)
	return pats
}

// buildIdenticalNetworks builds two identical nets, one single-threaded and one
// multi-threaded (parallel). They are seeded with the same RNG, so they are identical.
// Returns two networks: (sequential, parallel)
func buildIdenticalNetworks(t *testing.T, pats *etable.Table, tNeuron, tSendSpike, tSynCa int) (*Network, *Network) {
	shape := []int{shape1D, shape1D}

	// Create both networks. Ideally we'd create one network, run for a few cycles
	// to get more interesting state, and then duplicate it. But currently we have
	// no good way of storing and restoring the full network state, so we just
	// initialize two equal networks from scratch

	// single-threaded network
	rand.Seed(1337)
	netS := buildNet(t, shape, 1, 1, 1)
	// multi-threaded network
	rand.Seed(1337)
<<<<<<< HEAD
	netM := buildNet(t, shape, tNeuron, tSendSpike, tSynCa)

	// The below code doesn't work, because we have no clean way of storing and restoring
	// the full state of a network.
	//
	// run for a few cycles to get more interesting state on the single-threaded net
	// rand.Seed(1337)
	// inPats := pats.ColByName("Input").(*etensor.Float32)
	// outPats := pats.ColByName("Output").(*etensor.Float32)
	// inputLayer := netS.LayerByName("Input").(*Layer)
	// outputLayer := netS.LayerByName("Output").(*Layer)
	// input := inPats.SubSpace([]int{0})
	// output := outPats.SubSpace([]int{0})
	// inputLayer.ApplyExt(input)
	// outputLayer.ApplyExt(output)
	// netS.NewState()
	// ctx := NewContext()
	// ctx.NewState("train")
	// for i := 0; i < 150; i++ {
	// 	netS.Cycle(ctx)
	// }

	// // sync the weights
	// filename := t.TempDir() + "/netS.json"
	// // write Synapse weights to file
	// fh, err := os.Create(filename)
	// require.NoError(t, err)
	// bw := bufio.NewWriter(fh)
	// require.NoError(t, netS.WriteWtsJSON(bw))
	// require.NoError(t, bw.Flush())
	// require.NoError(t, fh.Close())
	// // read Synapse weights from file
	// fh, err = os.Open(filename)
	// require.NoError(t, err)
	// br := bufio.NewReader(fh)
	// require.NoError(t, netM.ReadWtsJSON(br))
	// require.NoError(t, fh.Close())
	// // sync Neuron weights as well (TODO: we need a better way to do this)
	// copy(netM.Neurons, netS.Neurons)

	assert.True(t, neuronsAreEqual(netS, netM))

	return netS, netM
=======
	netP := buildNet(t, shape, tNeuron, tSendSpike, tSynCa)

	assert.True(t, neuronsSynsAreEqual(netS, netP))

	return netS, netP
>>>>>>> 6fe20d7b
}

func buildNet(t *testing.T, shape []int, tNeuron, tSendSpike, tSynCa int) *Network {
	net := NewNetwork("MTTest")

	/*
	 * Input -> Hidden -> Hidden3 -> Output
	 *       -> Hidden2 -^
	 */
	inputLayer := net.AddLayer("Input", shape, emer.Input).(AxonLayer)
	hiddenLayer := net.AddLayer("Hidden", shape, emer.Hidden).(AxonLayer)
	hiddenLayer2 := net.AddLayer("Hidden2", shape, emer.Hidden).(AxonLayer)
	hiddenLayer3 := net.AddLayer("Hidden3", shape, emer.Hidden).(AxonLayer)
	outputLayer := net.AddLayer("Output", shape, emer.Target).(AxonLayer)
	net.ConnectLayers(inputLayer, hiddenLayer, prjn.NewFull(), emer.Forward)
	net.ConnectLayers(inputLayer, hiddenLayer2, prjn.NewFull(), emer.Forward)
	net.BidirConnectLayers(hiddenLayer, hiddenLayer3, prjn.NewFull())
	net.BidirConnectLayers(hiddenLayer2, hiddenLayer3, prjn.NewFull())
	net.BidirConnectLayers(hiddenLayer3, outputLayer, prjn.NewFull())

	if err := net.Build(); err != nil {
		t.Fatal(err)
	}
	net.Defaults() // Initializes threading defaults, but we override below
	net.InitWts()

	if err := net.Threads.Set(tNeuron, tSendSpike, tSynCa); err != nil {
		t.Fatal(err)
	}
	return net
}

// runFunEpochs runs the given function for the given number of iterations over the
// dataset. The random seed is set once at the beginning of the function.
func runFunEpochs(pats *etable.Table, net *Network, fun func(*Network, *Context), epochs int) {
	rand.Seed(42)
	nCycles := 150

	inPats := pats.ColByName("Input").(*etensor.Float32)
	outPats := pats.ColByName("Output").(*etensor.Float32)
	inputLayer := net.LayerByName("Input").(*Layer)
	outputLayer := net.LayerByName("Output").(*Layer)
	ctx := NewContext()
	for epoch := 0; epoch < epochs; epoch++ {
		for pi := 0; pi < pats.NumRows(); pi++ {
			input := inPats.SubSpace([]int{pi})
			output := outPats.SubSpace([]int{pi})

			inputLayer.ApplyExt(input)
			outputLayer.ApplyExt(output)

			net.NewState(ctx)
			ctx.NewState(etime.Train)
			for cycle := 0; cycle < nCycles; cycle++ {
				fun(net, ctx)
			}
		}
	}
}<|MERGE_RESOLUTION|>--- conflicted
+++ resolved
@@ -269,7 +269,6 @@
 	netS := buildNet(t, shape, 1, 1, 1)
 	// multi-threaded network
 	rand.Seed(1337)
-<<<<<<< HEAD
 	netM := buildNet(t, shape, tNeuron, tSendSpike, tSynCa)
 
 	// The below code doesn't work, because we have no clean way of storing and restoring
@@ -313,13 +312,6 @@
 	assert.True(t, neuronsAreEqual(netS, netM))
 
 	return netS, netM
-=======
-	netP := buildNet(t, shape, tNeuron, tSendSpike, tSynCa)
-
-	assert.True(t, neuronsSynsAreEqual(netS, netP))
-
-	return netS, netP
->>>>>>> 6fe20d7b
 }
 
 func buildNet(t *testing.T, shape []int, tNeuron, tSendSpike, tSynCa int) *Network {
