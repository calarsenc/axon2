// Copyright (c) 2019, The Emergent Authors. All rights reserved.
// Use of this source code is governed by a BSD-style
// license that can be found in the LICENSE file.

// ra25 runs a simple random-associator four-layer axon network
// that uses the standard supervised learning paradigm to learn
// mappings between 25 random input / output patterns
// defined over 5x5 input / output layers (i.e., 25 units)
package main

import (
	"log"
	"os"

	"github.com/emer/axon/axon"
	"github.com/emer/emergent/econfig"
	"github.com/emer/emergent/egui"
	"github.com/emer/emergent/elog"
	"github.com/emer/emergent/emer"
	"github.com/emer/emergent/env"
	"github.com/emer/emergent/erand"
	"github.com/emer/emergent/estats"
	"github.com/emer/emergent/etime"
	"github.com/emer/emergent/looper"
	"github.com/emer/emergent/netview"
	"github.com/emer/emergent/patgen"
	"github.com/emer/emergent/prjn"
	"github.com/emer/empi/mpi"
	"github.com/emer/etable/etable"
	"github.com/emer/etable/etensor"
	"github.com/goki/gi/gi"
	"github.com/goki/gi/gimain"
	"github.com/goki/mat32"
)

func main() {
	sim := &Sim{}
	sim.New()
	sim.ConfigAll()
	if sim.Config.GUI {
		gimain.Main(func() {
			sim.RunGUI()
		})
	} else {
		sim.RunNoGUI()
	}
}

// see params.go for params

// ParamConfig has config parameters related to sim params
type ParamConfig struct {
	Network map[string]any `desc:"network parameters"`
	Set     string         `desc:"ParamSet name to use -- must be valid name as listed in compiled-in params or loaded params"`
	File    string         `desc:"Name of the JSON file to input saved parameters from."`
	Tag     string         `desc:"extra tag to add to file names and logs saved from this run"`
	Note    string         `desc:"user note -- describe the run params etc -- like a git commit message for the run"`
	SaveAll bool           `desc:"Save a snapshot of all current param and config settings in a directory named params_<datestamp> then quit -- useful for comparing to later changes and seeing multiple views of current params"`
<<<<<<< HEAD
}

// RunConfig has config parameters related to running the sim
type RunConfig struct {
	GPU          bool   `def:"true" desc:"use the GPU for computation -- generally faster even for small models if NData ~16"`
	Threads      int    `def:"0" desc:"number of parallel threads for CPU computation -- 0 = use default"`
	Run          int    `def:"0" desc:"starting run number -- determines the random seed -- runs counts from there -- can do all runs in parallel by launching separate jobs with each run, runs = 1"`
	Runs         int    `def:"5" min:"1" desc:"total number of runs to do when running Train"`
	Epochs       int    `def:"100" desc:"total number of epochs per run"`
	NZero        int    `def:"2" desc:"stop run after this number of perfect, zero-error epochs"`
	NTrials      int    `def:"32" desc:"total number of trials per epoch.  Should be an even multiple of NData."`
	NData        int    `def:"16" min:"1" desc:"number of data-parallel items to process in parallel per trial -- works (and is significantly faster) for both CPU and GPU.  Results in an effective mini-batch of learning."`
	TestInterval int    `def:"5" desc:"how often to run through all the test patterns, in terms of training epochs -- can use 0 or -1 for no testing"`
	PCAInterval  int    `def:"5" desc:"how frequently (in epochs) to compute PCA on hidden representations to measure variance?"`
	StartWts     string `desc:"if non-empty, is the name of weights file to load at start of first run -- for testing"`
}

// LogConfig has config parameters related to logging data
type LogConfig struct {
	SaveWts   bool `desc:"if true, save final weights after each run"`
	Epoch     bool `def:"true" desc:"if true, save train epoch log to file, as .epc.tsv typically"`
	Run       bool `def:"true" desc:"if true, save run log to file, as .run.tsv typically"`
	Trial     bool `def:"false" desc:"if true, save train trial log to file, as .trl.tsv typically. May be large."`
	TestEpoch bool `def:"false" desc:"if true, save testing epoch log to file, as .tst_epc.tsv typically.  In general it is better to copy testing items over to the training epoch log and record there."`
	TestTrial bool `def:"false" desc:"if true, save testing trial log to file, as .tst_trl.tsv typically. May be large."`
	NetData   bool `desc:"if true, save network activation etc data from testing trials, for later viewing in netview"`
}

// Config is a standard Sim config -- use as a starting point.
type Config struct {
	Includes []string    `desc:"specify include files here, and after configuration, it contains list of include files added"`
	GUI      bool        `def:"true" desc:"open the GUI -- does not automatically run -- if false, then runs automatically and quits"`
	Debug    bool        `desc:"log debugging information"`
	Params   ParamConfig `view:"add-fields" desc:"parameter related configuration options"`
	Run      RunConfig   `view:"add-fields" desc:"sim running related configuration options"`
	Log      LogConfig   `view:"add-fields" desc:"data logging related configuration options"`
}

=======
}

// RunConfig has config parameters related to running the sim
type RunConfig struct {
	GPU          bool   `def:"true" desc:"use the GPU for computation -- generally faster even for small models if NData ~16"`
	Threads      int    `def:"0" desc:"number of parallel threads for CPU computation -- 0 = use default"`
	Run          int    `def:"0" desc:"starting run number -- determines the random seed -- runs counts from there -- can do all runs in parallel by launching separate jobs with each run, runs = 1"`
	NRuns        int    `def:"5" min:"1" desc:"total number of runs to do when running Train"`
	NEpochs      int    `def:"100" desc:"total number of epochs per run"`
	NZero        int    `def:"2" desc:"stop run after this number of perfect, zero-error epochs"`
	NTrials      int    `def:"32" desc:"total number of trials per epoch.  Should be an even multiple of NData."`
	NData        int    `def:"16" min:"1" desc:"number of data-parallel items to process in parallel per trial -- works (and is significantly faster) for both CPU and GPU.  Results in an effective mini-batch of learning."`
	TestInterval int    `def:"5" desc:"how often to run through all the test patterns, in terms of training epochs -- can use 0 or -1 for no testing"`
	PCAInterval  int    `def:"5" desc:"how frequently (in epochs) to compute PCA on hidden representations to measure variance?"`
	StartWts     string `desc:"if non-empty, is the name of weights file to load at start of first run -- for testing"`
}

// LogConfig has config parameters related to logging data
type LogConfig struct {
	SaveWts   bool `desc:"if true, save final weights after each run"`
	Epoch     bool `def:"true" desc:"if true, save train epoch log to file, as .epc.tsv typically"`
	Run       bool `def:"true" desc:"if true, save run log to file, as .run.tsv typically"`
	Trial     bool `def:"false" desc:"if true, save train trial log to file, as .trl.tsv typically. May be large."`
	TestEpoch bool `def:"false" desc:"if true, save testing epoch log to file, as .tst_epc.tsv typically.  In general it is better to copy testing items over to the training epoch log and record there."`
	TestTrial bool `def:"false" desc:"if true, save testing trial log to file, as .tst_trl.tsv typically. May be large."`
	NetData   bool `desc:"if true, save network activation etc data from testing trials, for later viewing in netview"`
}

// Config is a standard Sim config -- use as a starting point.
type Config struct {
	Includes []string    `desc:"specify include files here, and after configuration, it contains list of include files added"`
	GUI      bool        `def:"true" desc:"open the GUI -- does not automatically run -- if false, then runs automatically and quits"`
	Debug    bool        `desc:"log debugging information"`
	Params   ParamConfig `view:"add-fields" desc:"parameter related configuration options"`
	Run      RunConfig   `view:"add-fields" desc:"sim running related configuration options"`
	Log      LogConfig   `view:"add-fields" desc:"data logging related configuration options"`
}

>>>>>>> 2dbfe200
func (cfg *Config) IncludesPtr() *[]string { return &cfg.Includes }

// Sim encapsulates the entire simulation model, and we define all the
// functionality as methods on this struct.  This structure keeps all relevant
// state information organized and available without having to pass everything around
// as arguments to methods, and provides the core GUI interface (note the view tags
// for the fields which provide hints to how things should be displayed).
type Sim struct {
	Config   Config           `desc:"simulation configuration parameters -- set by .toml config file and / or args"`
	Net      *axon.Network    `view:"no-inline" desc:"the network -- click to view / edit parameters for layers, prjns, etc"`
	Params   emer.Params      `view:"inline" desc:"all parameter management"`
	Loops    *looper.Manager  `view:"no-inline" desc:"contains looper control loops for running sim"`
	Stats    estats.Stats     `desc:"contains computed statistic values"`
	Logs     elog.Logs        `desc:"Contains all the logs and information about the logs.'"`
	Pats     *etable.Table    `view:"no-inline" desc:"the training patterns to use"`
	Envs     env.Envs         `view:"no-inline" desc:"Environments"`
	Context  axon.Context     `desc:"axon timing parameters and state"`
	ViewUpdt netview.ViewUpdt `view:"inline" desc:"netview update parameters"`

	GUI      egui.GUI    `view:"-" desc:"manages all the gui elements"`
	RndSeeds erand.Seeds `view:"-" desc:"a list of random seeds to use for each run"`
}

// New creates new blank elements and initializes defaults
func (ss *Sim) New() {
	econfig.Config(&ss.Config, "config.toml")
	ss.Net = &axon.Network{}
	ss.Params.Params = ParamSets
	ss.Params.AddNetwork(ss.Net)
	ss.Params.AddSim(ss)
	ss.Params.AddNetSize()
	ss.Stats.Init()
	ss.Pats = &etable.Table{}
	ss.RndSeeds.Init(100) // max 100 runs
	ss.InitRndSeed(0)
	ss.Context.Defaults()
}

////////////////////////////////////////////////////////////////////////////////////////////
// 		Configs

// ConfigAll configures all the elements using the standard functions
func (ss *Sim) ConfigAll() {
	// ss.ConfigPats()
	ss.OpenPats()
	ss.ConfigEnv()
	ss.ConfigNet(ss.Net)
	ss.ConfigLogs()
	ss.ConfigLoops()
	if ss.Config.Params.SaveAll {
		ss.Net.SaveParamsSnapshot(&ss.Params.Params, &ss.Config)
		os.Exit(0)
	}
}

func (ss *Sim) ConfigEnv() {
	// Can be called multiple times -- don't re-create
	var trn, tst *env.FixedTable
	if len(ss.Envs) == 0 {
		trn = &env.FixedTable{}
		tst = &env.FixedTable{}
	} else {
		trn = ss.Envs.ByMode(etime.Train).(*env.FixedTable)
		tst = ss.Envs.ByMode(etime.Test).(*env.FixedTable)
	}

	// note: names must be standard here!
	trn.Nm = etime.Train.String()
	trn.Dsc = "training params and state"
	trn.Config(etable.NewIdxView(ss.Pats))
	trn.Validate()

	tst.Nm = etime.Test.String()
	tst.Dsc = "testing params and state"
	tst.Config(etable.NewIdxView(ss.Pats))
	tst.Sequential = true
	tst.Validate()

	// note: to create a train / test split of pats, do this:
	// all := etable.NewIdxView(ss.Pats)
	// splits, _ := split.Permuted(all, []float64{.8, .2}, []string{"Train", "Test"})
	// trn.Table = splits.Splits[0]
	// tst.Table = splits.Splits[1]

	trn.Init(0)
	tst.Init(0)

	// note: names must be in place when adding
	ss.Envs.Add(trn, tst)
}

func (ss *Sim) ConfigNet(net *axon.Network) {
	ctx := &ss.Context
	ss.Params.AddLayers([]string{"Hidden1", "Hidden2"}, "Hidden")
	ss.Params.SetObject("NetSize")

	net.InitName(net, "RA25")
	net.SetMaxData(ctx, ss.Config.Run.NData)
	net.SetRndSeed(ss.RndSeeds[0]) // init new separate random seed, using run = 0

	inp := net.AddLayer2D("Input", 5, 5, axon.InputLayer)
	hid1 := net.AddLayer2D("Hidden1", ss.Params.LayY("Hidden1", 10), ss.Params.LayX("Hidden1", 10), axon.SuperLayer)
	hid2 := net.AddLayer2D("Hidden2", ss.Params.LayY("Hidden2", 10), ss.Params.LayX("Hidden2", 10), axon.SuperLayer)
	out := net.AddLayer2D("Output", 5, 5, axon.TargetLayer)

	// use this to position layers relative to each other
	// hid2.PlaceRightOf(hid1, 2)

	// note: see emergent/prjn module for all the options on how to connect
	// NewFull returns a new prjn.Full connectivity pattern
	full := prjn.NewFull()

	net.ConnectLayers(inp, hid1, full, axon.ForwardPrjn)
	net.BidirConnectLayers(hid1, hid2, full)
	net.BidirConnectLayers(hid2, out, full)

	// net.LateralConnectLayerPrjn(hid1, full, &axon.HebbPrjn{}).SetType(emer.Inhib)

	// note: if you wanted to change a layer type from e.g., Target to Compare, do this:
	// out.SetType(emer.Compare)
	// that would mean that the output layer doesn't reflect target values in plus phase
	// and thus removes error-driven learning -- but stats are still computed.

	err := net.Build(ctx)
	if err != nil {
		log.Println(err)
		return
	}
	net.Defaults()
	net.SetNThreads(ss.Config.Run.Threads)
	ss.ApplyParams()
	net.InitWts(ctx)
}

func (ss *Sim) ApplyParams() {
	ss.Params.SetAll()
	if ss.Config.Params.Network != nil {
		ss.Params.SetMsg = ss.Config.Debug
		ss.Params.SetNetworkMap(ss.Net, ss.Config.Params.Network)
		ss.Params.SetMsg = false // too much for regular
	}
}

////////////////////////////////////////////////////////////////////////////////
// 	    Init, utils

// Init restarts the run, and initializes everything, including network weights
// and resets the epoch log table
func (ss *Sim) Init() {
	if ss.Config.GUI {
		ss.Stats.SetString("RunName", ss.Params.RunName(0)) // in case user interactively changes tag
	}
	ss.Loops.ResetCounters()
	ss.InitRndSeed(0)
	// ss.ConfigEnv() // re-config env just in case a different set of patterns was
	// selected or patterns have been modified etc
	ss.GUI.StopNow = false
	ss.ApplyParams()
	ss.Net.GPU.SyncParamsToGPU()
	ss.NewRun()
	ss.ViewUpdt.Update()
	ss.ViewUpdt.RecordSyns()
}

// InitRndSeed initializes the random seed based on current training run number
func (ss *Sim) InitRndSeed(run int) {
	ss.RndSeeds.Set(run)
	ss.RndSeeds.Set(run, &ss.Net.Rand)
}

// ConfigLoops configures the control loops: Training, Testing
func (ss *Sim) ConfigLoops() {
	man := looper.NewManager()

	trls := int(mat32.IntMultipleGE(float32(ss.Config.Run.NTrials), float32(ss.Config.Run.NData)))

<<<<<<< HEAD
	man.AddStack(etime.Train).AddTime(etime.Run, ss.Config.Run.Runs).AddTime(etime.Epoch, ss.Config.Run.Epochs).AddTimeIncr(etime.Trial, trls, ss.Config.Run.NData).AddTime(etime.Cycle, 200)
=======
	man.AddStack(etime.Train).AddTime(etime.Run, ss.Config.Run.NRuns).AddTime(etime.Epoch, ss.Config.Run.NEpochs).AddTimeIncr(etime.Trial, trls, ss.Config.Run.NData).AddTime(etime.Cycle, 200)
>>>>>>> 2dbfe200

	man.AddStack(etime.Test).AddTime(etime.Epoch, 1).AddTimeIncr(etime.Trial, trls, ss.Config.Run.NData).AddTime(etime.Cycle, 200)

	axon.LooperStdPhases(man, &ss.Context, ss.Net, 150, 199)            // plus phase timing
	axon.LooperSimCycleAndLearn(man, ss.Net, &ss.Context, &ss.ViewUpdt) // std algo code

	for m, _ := range man.Stacks {
		mode := m // For closures
		stack := man.Stacks[mode]
		stack.Loops[etime.Trial].OnStart.Add("ApplyInputs", func() {
			ss.ApplyInputs()
		})
	}

	man.GetLoop(etime.Train, etime.Run).OnStart.Add("NewRun", ss.NewRun)

	// Train stop early condition
	man.GetLoop(etime.Train, etime.Epoch).IsDone["NZeroStop"] = func() bool {
		// This is calculated in TrialStats
		stopNz := ss.Config.Run.NZero
		if stopNz <= 0 {
			stopNz = 2
		}
		curNZero := ss.Stats.Int("NZero")
		stop := curNZero >= stopNz
		return stop
	}

	// Add Testing
	trainEpoch := man.GetLoop(etime.Train, etime.Epoch)
	trainEpoch.OnStart.Add("TestAtInterval", func() {
		if (ss.Config.Run.TestInterval > 0) && ((trainEpoch.Counter.Cur+1)%ss.Config.Run.TestInterval == 0) {
			// Note the +1 so that it doesn't occur at the 0th timestep.
			ss.TestAll()
		}
	})

	/////////////////////////////////////////////
	// Logging

	man.GetLoop(etime.Test, etime.Epoch).OnEnd.Add("LogTestErrors", func() {
		axon.LogTestErrors(&ss.Logs)
	})
	man.GetLoop(etime.Train, etime.Epoch).OnEnd.Add("PCAStats", func() {
		trnEpc := man.Stacks[etime.Train].Loops[etime.Epoch].Counter.Cur
		if ss.Config.Run.PCAInterval > 0 && trnEpc%ss.Config.Run.PCAInterval == 0 {
			axon.PCAStats(ss.Net, &ss.Logs, &ss.Stats)
			ss.Logs.ResetLog(etime.Analyze, etime.Trial)
		}
	})

	man.AddOnEndToAll("Log", ss.Log)
	axon.LooperResetLogBelow(man, &ss.Logs)

	man.GetLoop(etime.Train, etime.Trial).OnEnd.Add("LogAnalyze", func() {
		trnEpc := man.Stacks[etime.Train].Loops[etime.Epoch].Counter.Cur
		if (ss.Config.Run.PCAInterval > 0) && (trnEpc%ss.Config.Run.PCAInterval == 0) {
			ss.Log(etime.Analyze, etime.Trial)
		}
	})

	man.GetLoop(etime.Train, etime.Run).OnEnd.Add("RunStats", func() {
		ss.Logs.RunStats("PctCor", "FirstZero", "LastZero")
	})

	// Save weights to file, to look at later
	man.GetLoop(etime.Train, etime.Run).OnEnd.Add("SaveWeights", func() {
		ctrString := ss.Stats.PrintVals([]string{"Run", "Epoch"}, []string{"%03d", "%05d"}, "_")
		axon.SaveWeightsIfConfigSet(ss.Net, ss.Config.Log.SaveWts, ctrString, ss.Stats.String("RunName"))
	})

	////////////////////////////////////////////
	// GUI

	if !ss.Config.GUI {
<<<<<<< HEAD
		man.GetLoop(etime.Test, etime.Trial).Main.Add("NetDataRecord", func() {
			ss.GUI.NetDataRecord(ss.ViewUpdt.Text)
		})
=======
		if ss.Config.Log.NetData {
			man.GetLoop(etime.Test, etime.Trial).Main.Add("NetDataRecord", func() {
				ss.GUI.NetDataRecord(ss.ViewUpdt.Text)
			})
		}
>>>>>>> 2dbfe200
	} else {
		axon.LooperUpdtNetView(man, &ss.ViewUpdt, ss.Net)
		axon.LooperUpdtPlots(man, &ss.GUI)
		for _, m := range man.Stacks {
			m.Loops[etime.Cycle].OnEnd.InsertBefore("GUI:UpdateNetView", "GUI:CounterUpdt", func() {
				ss.NetViewCounters(etime.Cycle)
			})
			m.Loops[etime.Trial].OnEnd.InsertBefore("GUI:UpdateNetView", "GUI:CounterUpdt", func() {
				ss.NetViewCounters(etime.Trial)
			})
		}
	}

	if ss.Config.Debug {
		mpi.Println(man.DocString())
	}
	ss.Loops = man
}

// ApplyInputs applies input patterns from given environment.
// It is good practice to have this be a separate method with appropriate
// args so that it can be used for various different contexts
// (training, testing, etc).
func (ss *Sim) ApplyInputs() {
	ctx := &ss.Context
	net := ss.Net
	ev := ss.Envs.ByMode(ctx.Mode).(*env.FixedTable)
	lays := net.LayersByType(axon.InputLayer, axon.TargetLayer)
	net.InitExt(ctx)
	for di := uint32(0); di < ctx.NetIdxs.NData; di++ {
		ev.Step()
		// note: must save env state for logging / stats due to data parallel re-use of same env
		ss.Stats.SetStringDi("TrialName", int(di), ev.TrialName.Cur)
		for _, lnm := range lays {
			ly := ss.Net.AxonLayerByName(lnm)
			pats := ev.State(ly.Nm)
			if pats != nil {
				ly.ApplyExt(ctx, di, pats)
			}
		}
	}
	net.ApplyExts(ctx) // now required for GPU mode
}

// NewRun intializes a new run of the model, using the TrainEnv.Run counter
// for the new run value
func (ss *Sim) NewRun() {
	ctx := &ss.Context
	ss.InitRndSeed(ss.Loops.GetLoop(etime.Train, etime.Run).Counter.Cur)
	ss.Envs.ByMode(etime.Train).Init(0)
	ss.Envs.ByMode(etime.Test).Init(0)
	ctx.Reset()
	ctx.Mode = etime.Train
	ss.Net.InitWts(ctx)
	ss.InitStats()
	ss.StatCounters(0)
	ss.Logs.ResetLog(etime.Train, etime.Epoch)
	ss.Logs.ResetLog(etime.Test, etime.Epoch)
}

// TestAll runs through the full set of testing items
func (ss *Sim) TestAll() {
	ss.Envs.ByMode(etime.Test).Init(0)
	ss.Loops.ResetAndRun(etime.Test)
	ss.Loops.Mode = etime.Train // Important to reset Mode back to Train because this is called from within the Train Run.
}

/////////////////////////////////////////////////////////////////////////
//   Pats

func (ss *Sim) ConfigPats() {
	dt := ss.Pats
	dt.SetMetaData("name", "TrainPats")
	dt.SetMetaData("desc", "Training patterns")
	sch := etable.Schema{
		{"Name", etensor.STRING, nil, nil},
		{"Input", etensor.FLOAT32, []int{5, 5}, []string{"Y", "X"}},
		{"Output", etensor.FLOAT32, []int{5, 5}, []string{"Y", "X"}},
	}
	dt.SetFromSchema(sch, 25)

	patgen.PermutedBinaryMinDiff(dt.Cols[1].(*etensor.Float32), 6, 1, 0, 3)
	patgen.PermutedBinaryMinDiff(dt.Cols[2].(*etensor.Float32), 6, 1, 0, 3)
	dt.SaveCSV("random_5x5_25_gen.tsv", etable.Tab, etable.Headers)
}

func (ss *Sim) OpenPats() {
	dt := ss.Pats
	dt.SetMetaData("name", "TrainPats")
	dt.SetMetaData("desc", "Training patterns")
	err := dt.OpenCSV("random_5x5_25.tsv", etable.Tab)
	if err != nil {
		log.Println(err)
	}
}

////////////////////////////////////////////////////////////////////////////////////////////
// 		Stats

// InitStats initializes all the statistics.
// called at start of new run
func (ss *Sim) InitStats() {
	ss.Stats.SetFloat("UnitErr", 0.0)
	ss.Stats.SetFloat("CorSim", 0.0)
	ss.Logs.InitErrStats() // inits TrlErr, FirstZero, LastZero, NZero
}

// StatCounters saves current counters to Stats, so they are available for logging etc
// Also saves a string rep of them for ViewUpdt.Text
func (ss *Sim) StatCounters(di int) {
	ctx := &ss.Context
	mode := ctx.Mode
	ss.Loops.Stacks[mode].CtrsToStats(&ss.Stats)
	// always use training epoch..
	trnEpc := ss.Loops.Stacks[etime.Train].Loops[etime.Epoch].Counter.Cur
	ss.Stats.SetInt("Epoch", trnEpc)
	trl := ss.Stats.Int("Trial")
	ss.Stats.SetInt("Trial", trl+di)
	ss.Stats.SetInt("Di", di)
	ss.Stats.SetInt("Cycle", int(ctx.Cycle))
	ss.Stats.SetString("TrialName", ss.Stats.StringDi("TrialName", di))
}

func (ss *Sim) NetViewCounters(tm etime.Times) {
	if ss.ViewUpdt.View == nil {
		return
	}
	di := ss.ViewUpdt.View.Di
	if tm == etime.Trial {
		ss.TrialStats(di) // get trial stats for current di
	}
	ss.StatCounters(di)
	ss.ViewUpdt.Text = ss.Stats.Print([]string{"Run", "Epoch", "Trial", "Di", "TrialName", "Cycle", "UnitErr", "TrlErr", "CorSim"})
}

// TrialStats computes the trial-level statistics.
// Aggregation is done directly from log data.
func (ss *Sim) TrialStats(di int) {
	out := ss.Net.AxonLayerByName("Output")

	ss.Stats.SetFloat("CorSim", float64(out.Vals[di].CorSim.Cor))
	ss.Stats.SetFloat("UnitErr", out.PctUnitErr(&ss.Context)[di])

	if ss.Stats.Float("UnitErr") > 0 {
		ss.Stats.SetFloat("TrlErr", 1)
	} else {
		ss.Stats.SetFloat("TrlErr", 0)
	}
}

//////////////////////////////////////////////////////////////////////////////
// 		Logging

func (ss *Sim) ConfigLogs() {
	ss.Stats.SetString("RunName", ss.Params.RunName(0)) // used for naming logs, stats, etc

	ss.Logs.AddCounterItems(etime.Run, etime.Epoch, etime.Trial, etime.Cycle)
	ss.Logs.AddStatIntNoAggItem(etime.AllModes, etime.Trial, "Di")
	ss.Logs.AddStatStringItem(etime.AllModes, etime.AllTimes, "RunName")
	ss.Logs.AddStatStringItem(etime.AllModes, etime.Trial, "TrialName")

	ss.Logs.AddStatAggItem("CorSim", etime.Run, etime.Epoch, etime.Trial)
	ss.Logs.AddStatAggItem("UnitErr", etime.Run, etime.Epoch, etime.Trial)
	ss.Logs.AddErrStatAggItems("TrlErr", etime.Run, etime.Epoch, etime.Trial)

	ss.Logs.AddCopyFromFloatItems(etime.Train, []etime.Times{etime.Epoch, etime.Run}, etime.Test, etime.Epoch, "Tst", "CorSim", "UnitErr", "PctCor", "PctErr")

	ss.Logs.AddPerTrlMSec("PerTrlMSec", etime.Run, etime.Epoch, etime.Trial)

	layers := ss.Net.LayersByType(axon.SuperLayer, axon.CTLayer, axon.TargetLayer)
	axon.LogAddDiagnosticItems(&ss.Logs, layers, etime.Train, etime.Epoch, etime.Trial)
	axon.LogInputLayer(&ss.Logs, ss.Net, etime.Train)

	axon.LogAddPCAItems(&ss.Logs, ss.Net, etime.Train, etime.Run, etime.Epoch, etime.Trial)

	ss.Logs.AddLayerTensorItems(ss.Net, "Act", etime.Test, etime.Trial, "InputLayer", "TargetLayer")

	ss.Logs.PlotItems("CorSim", "PctCor", "FirstZero", "LastZero")

	ss.Logs.CreateTables()
	ss.Logs.SetContext(&ss.Stats, ss.Net)
	// don't plot certain combinations we don't use
	ss.Logs.NoPlot(etime.Train, etime.Cycle)
	ss.Logs.NoPlot(etime.Test, etime.Run)
	// note: Analyze not plotted by default
	ss.Logs.SetMeta(etime.Train, etime.Run, "LegendCol", "RunName")
}

// Log is the main logging function, handles special things for different scopes
func (ss *Sim) Log(mode etime.Modes, time etime.Times) {
	ctx := &ss.Context
	if mode != etime.Analyze {
		ctx.Mode = mode // Also set specifically in a Loop callback.
	}
	dt := ss.Logs.Table(mode, time)
	if dt == nil {
		return
	}
	row := dt.Rows

	switch {
	case time == etime.Cycle:
		return
	case time == etime.Trial:
		for di := 0; di < int(ctx.NetIdxs.NData); di++ {
			ss.TrialStats(di)
			ss.StatCounters(di)
			ss.Logs.LogRowDi(mode, time, row, di)
		}
		return // don't do reg below
	}

	ss.Logs.LogRow(mode, time, row) // also logs to file, etc
}

////////////////////////////////////////////////////////////////////////////////////////////
// 		Gui

// ConfigGui configures the GoGi gui interface for this simulation,
func (ss *Sim) ConfigGui() *gi.Window {
	title := "Axon Random Associator"
	ss.GUI.MakeWindow(ss, "ra25", title, `This demonstrates a basic Axon model. See <a href="https://github.com/emer/emergent">emergent on GitHub</a>.</p>`)
	ss.GUI.CycleUpdateInterval = 10

	nv := ss.GUI.AddNetView("NetView")
	nv.Params.MaxRecs = 300
	nv.SetNet(ss.Net)
	ss.ViewUpdt.Config(nv, etime.Phase, etime.Phase)
	ss.GUI.ViewUpdt = &ss.ViewUpdt

	nv.Scene().Camera.Pose.Pos.Set(0, 1, 2.75) // more "head on" than default which is more "top down"
	nv.Scene().Camera.LookAt(mat32.Vec3{0, 0, 0}, mat32.Vec3{0, 1, 0})

	ss.GUI.AddPlots(title, &ss.Logs)

	ss.GUI.AddToolbarItem(egui.ToolbarItem{Label: "Init", Icon: "update",
		Tooltip: "Initialize everything including network weights, and start over.  Also applies current params.",
		Active:  egui.ActiveStopped,
		Func: func() {
			ss.Init()
			ss.GUI.UpdateWindow()
		},
	})

	ss.GUI.AddLooperCtrl(ss.Loops, []etime.Modes{etime.Train, etime.Test})

	////////////////////////////////////////////////
	ss.GUI.ToolBar.AddSeparator("log")
	ss.GUI.AddToolbarItem(egui.ToolbarItem{Label: "Reset RunLog",
		Icon:    "reset",
		Tooltip: "Reset the accumulated log of all Runs, which are tagged with the ParamSet used",
		Active:  egui.ActiveAlways,
		Func: func() {
			ss.Logs.ResetLog(etime.Train, etime.Run)
			ss.GUI.UpdatePlot(etime.Train, etime.Run)
		},
	})
	////////////////////////////////////////////////
	ss.GUI.ToolBar.AddSeparator("misc")
	ss.GUI.AddToolbarItem(egui.ToolbarItem{Label: "New Seed",
		Icon:    "new",
		Tooltip: "Generate a new initial random seed to get different results.  By default, Init re-establishes the same initial seed every time.",
		Active:  egui.ActiveAlways,
		Func: func() {
			ss.RndSeeds.NewSeeds()
		},
	})
	ss.GUI.AddToolbarItem(egui.ToolbarItem{Label: "README",
		Icon:    "file-markdown",
		Tooltip: "Opens your browser on the README file that contains instructions for how to run this model.",
		Active:  egui.ActiveAlways,
		Func: func() {
			gi.OpenURL("https://github.com/emer/axon/blob/master/examples/ra25/README.md")
		},
	})
	ss.GUI.FinalizeGUI(false)
	if ss.Config.Run.GPU {
		// vgpu.Debug = ss.Config.Debug // when debugging GPU..
		ss.Net.ConfigGPUwithGUI(&ss.Context) // must happen after gui or no gui
		gi.SetQuitCleanFunc(func() {
			ss.Net.GPU.Destroy()
		})
	}
	return ss.GUI.Win
}

func (ss *Sim) RunGUI() {
	ss.Init()
	win := ss.ConfigGui()
	win.StartEventLoop()
}

func (ss *Sim) RunNoGUI() {
	if ss.Config.Params.Note != "" {
		mpi.Printf("Note: %s\n", ss.Config.Params.Note)
	}
	if ss.Config.Params.Set != "" {
		ss.Params.ExtraSets = ss.Config.Params.Set
		mpi.Printf("Using ParamSet: %s\n", ss.Config.Params.Set)
	}
	if ss.Config.Params.Tag != "" {
		ss.Params.Tag = ss.Config.Params.Tag
		mpi.Printf("Tag: %s\n", ss.Config.Params.Tag)
	}
	if ss.Config.Log.SaveWts {
		mpi.Printf("Saving final weights per run\n")
	}
	runName := ss.Params.RunName(ss.Config.Run.Run)
	ss.Stats.SetString("RunName", runName) // used for naming logs, stats, etc
	netName := ss.Net.Name()

	econfig.SetLogFile(&ss.Logs, ss.Config.Log.Trial, etime.Train, etime.Trial, "trl", netName, runName)
	econfig.SetLogFile(&ss.Logs, ss.Config.Log.Epoch, etime.Train, etime.Epoch, "epc", netName, runName)
	econfig.SetLogFile(&ss.Logs, ss.Config.Log.Run, etime.Train, etime.Run, "run", netName, runName)
	econfig.SetLogFile(&ss.Logs, ss.Config.Log.TestEpoch, etime.Test, etime.Epoch, "tst_epc", netName, runName)
	econfig.SetLogFile(&ss.Logs, ss.Config.Log.TestTrial, etime.Test, etime.Trial, "tst_trl", netName, runName)

	netdata := ss.Config.Log.NetData
	if netdata {
		mpi.Printf("Saving NetView data from testing\n")
		ss.GUI.InitNetData(ss.Net, 200)
	}

	if ss.Config.Run.GPU {
		ss.Net.ConfigGPUnoGUI(&ss.Context) // must happen after gui or no gui
	}
	mpi.Printf("Set NThreads to: %d\n", ss.Net.NThreads)

	ss.Init()

<<<<<<< HEAD
	mpi.Printf("Running %d Runs starting at %d\n", ss.Config.Run.Runs, ss.Config.Run.Run)
	ss.Loops.GetLoop(etime.Train, etime.Run).Counter.SetCurMaxPlusN(ss.Config.Run.Run, ss.Config.Run.Runs)
=======
	mpi.Printf("Running %d Runs starting at %d\n", ss.Config.Run.NRuns, ss.Config.Run.Run)
	ss.Loops.GetLoop(etime.Train, etime.Run).Counter.SetCurMaxPlusN(ss.Config.Run.Run, ss.Config.Run.NRuns)
>>>>>>> 2dbfe200

	if ss.Config.Run.StartWts != "" { // this is just for testing -- not usually needed
		ss.Loops.Step(etime.Train, 1, etime.Trial) // get past NewRun
		ss.Net.OpenWtsJSON(gi.FileName(ss.Config.Run.StartWts))
		mpi.Printf("Starting with initial weights from: %s\n", ss.Config.Run.StartWts)
	}

	ss.Loops.Run(etime.Train)

	ss.Logs.CloseLogFiles()

	if netdata {
		ss.GUI.SaveNetData(ss.Stats.String("RunName"))
	}

	ss.Net.GPU.Destroy() // safe even if no GPU
}<|MERGE_RESOLUTION|>--- conflicted
+++ resolved
@@ -56,46 +56,6 @@
 	Tag     string         `desc:"extra tag to add to file names and logs saved from this run"`
 	Note    string         `desc:"user note -- describe the run params etc -- like a git commit message for the run"`
 	SaveAll bool           `desc:"Save a snapshot of all current param and config settings in a directory named params_<datestamp> then quit -- useful for comparing to later changes and seeing multiple views of current params"`
-<<<<<<< HEAD
-}
-
-// RunConfig has config parameters related to running the sim
-type RunConfig struct {
-	GPU          bool   `def:"true" desc:"use the GPU for computation -- generally faster even for small models if NData ~16"`
-	Threads      int    `def:"0" desc:"number of parallel threads for CPU computation -- 0 = use default"`
-	Run          int    `def:"0" desc:"starting run number -- determines the random seed -- runs counts from there -- can do all runs in parallel by launching separate jobs with each run, runs = 1"`
-	Runs         int    `def:"5" min:"1" desc:"total number of runs to do when running Train"`
-	Epochs       int    `def:"100" desc:"total number of epochs per run"`
-	NZero        int    `def:"2" desc:"stop run after this number of perfect, zero-error epochs"`
-	NTrials      int    `def:"32" desc:"total number of trials per epoch.  Should be an even multiple of NData."`
-	NData        int    `def:"16" min:"1" desc:"number of data-parallel items to process in parallel per trial -- works (and is significantly faster) for both CPU and GPU.  Results in an effective mini-batch of learning."`
-	TestInterval int    `def:"5" desc:"how often to run through all the test patterns, in terms of training epochs -- can use 0 or -1 for no testing"`
-	PCAInterval  int    `def:"5" desc:"how frequently (in epochs) to compute PCA on hidden representations to measure variance?"`
-	StartWts     string `desc:"if non-empty, is the name of weights file to load at start of first run -- for testing"`
-}
-
-// LogConfig has config parameters related to logging data
-type LogConfig struct {
-	SaveWts   bool `desc:"if true, save final weights after each run"`
-	Epoch     bool `def:"true" desc:"if true, save train epoch log to file, as .epc.tsv typically"`
-	Run       bool `def:"true" desc:"if true, save run log to file, as .run.tsv typically"`
-	Trial     bool `def:"false" desc:"if true, save train trial log to file, as .trl.tsv typically. May be large."`
-	TestEpoch bool `def:"false" desc:"if true, save testing epoch log to file, as .tst_epc.tsv typically.  In general it is better to copy testing items over to the training epoch log and record there."`
-	TestTrial bool `def:"false" desc:"if true, save testing trial log to file, as .tst_trl.tsv typically. May be large."`
-	NetData   bool `desc:"if true, save network activation etc data from testing trials, for later viewing in netview"`
-}
-
-// Config is a standard Sim config -- use as a starting point.
-type Config struct {
-	Includes []string    `desc:"specify include files here, and after configuration, it contains list of include files added"`
-	GUI      bool        `def:"true" desc:"open the GUI -- does not automatically run -- if false, then runs automatically and quits"`
-	Debug    bool        `desc:"log debugging information"`
-	Params   ParamConfig `view:"add-fields" desc:"parameter related configuration options"`
-	Run      RunConfig   `view:"add-fields" desc:"sim running related configuration options"`
-	Log      LogConfig   `view:"add-fields" desc:"data logging related configuration options"`
-}
-
-=======
 }
 
 // RunConfig has config parameters related to running the sim
@@ -134,7 +94,6 @@
 	Log      LogConfig   `view:"add-fields" desc:"data logging related configuration options"`
 }
 
->>>>>>> 2dbfe200
 func (cfg *Config) IncludesPtr() *[]string { return &cfg.Includes }
 
 // Sim encapsulates the entire simulation model, and we define all the
@@ -311,11 +270,7 @@
 
 	trls := int(mat32.IntMultipleGE(float32(ss.Config.Run.NTrials), float32(ss.Config.Run.NData)))
 
-<<<<<<< HEAD
-	man.AddStack(etime.Train).AddTime(etime.Run, ss.Config.Run.Runs).AddTime(etime.Epoch, ss.Config.Run.Epochs).AddTimeIncr(etime.Trial, trls, ss.Config.Run.NData).AddTime(etime.Cycle, 200)
-=======
 	man.AddStack(etime.Train).AddTime(etime.Run, ss.Config.Run.NRuns).AddTime(etime.Epoch, ss.Config.Run.NEpochs).AddTimeIncr(etime.Trial, trls, ss.Config.Run.NData).AddTime(etime.Cycle, 200)
->>>>>>> 2dbfe200
 
 	man.AddStack(etime.Test).AddTime(etime.Epoch, 1).AddTimeIncr(etime.Trial, trls, ss.Config.Run.NData).AddTime(etime.Cycle, 200)
 
@@ -391,17 +346,11 @@
 	// GUI
 
 	if !ss.Config.GUI {
-<<<<<<< HEAD
-		man.GetLoop(etime.Test, etime.Trial).Main.Add("NetDataRecord", func() {
-			ss.GUI.NetDataRecord(ss.ViewUpdt.Text)
-		})
-=======
 		if ss.Config.Log.NetData {
 			man.GetLoop(etime.Test, etime.Trial).Main.Add("NetDataRecord", func() {
 				ss.GUI.NetDataRecord(ss.ViewUpdt.Text)
 			})
 		}
->>>>>>> 2dbfe200
 	} else {
 		axon.LooperUpdtNetView(man, &ss.ViewUpdt, ss.Net)
 		axon.LooperUpdtPlots(man, &ss.GUI)
@@ -732,13 +681,8 @@
 
 	ss.Init()
 
-<<<<<<< HEAD
-	mpi.Printf("Running %d Runs starting at %d\n", ss.Config.Run.Runs, ss.Config.Run.Run)
-	ss.Loops.GetLoop(etime.Train, etime.Run).Counter.SetCurMaxPlusN(ss.Config.Run.Run, ss.Config.Run.Runs)
-=======
 	mpi.Printf("Running %d Runs starting at %d\n", ss.Config.Run.NRuns, ss.Config.Run.Run)
 	ss.Loops.GetLoop(etime.Train, etime.Run).Counter.SetCurMaxPlusN(ss.Config.Run.Run, ss.Config.Run.NRuns)
->>>>>>> 2dbfe200
 
 	if ss.Config.Run.StartWts != "" { // this is just for testing -- not usually needed
 		ss.Loops.Step(etime.Train, 1, etime.Trial) // get past NewRun
