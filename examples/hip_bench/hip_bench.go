--- conflicted
+++ resolved
@@ -103,7 +103,6 @@
 // as arguments to methods, and provides the core GUI interface (note the view tags
 // for the fields which provide hints to how things should be displayed).
 type Sim struct {
-<<<<<<< HEAD
 	Net          *leabra.Network             `view:"no-inline"`
 	Hip          HipParams                   `desc:"hippocampus sizing parameters"`
 	Pat          PatParams                   `desc:"parameters for the input patterns"`
@@ -123,6 +122,7 @@
 	RunLog       *etable.Table               `view:"no-inline" desc:"summary log of each run"`
 	RunStats     *etable.Table               `view:"no-inline" desc:"aggregate stats on all runs"`
 	TstStats     *etable.Table               `view:"no-inline" desc:"testing stats"`
+	SimMats      map[string]*simat.SimMat `view:"no-inline" desc:"similarity matrix results for layers"`
 	Params       params.Sets                 `view:"no-inline" desc:"full collection of param sets"`
 	ParamSet     string                      `desc:"which set of *additional* parameters to use -- always applies Base and optionaly this next if set"`
 	Tag          string                      `desc:"extra tag string to add to any file names output from sim (e.g., weights files, log files, params)"`
@@ -138,42 +138,6 @@
 	TestUpdt     leabra.TimeScales           `desc:"at what time scale to update the display during testing?  Anything longer than Epoch updates at Epoch in this model"`
 	TestInterval int                         `desc:"how often to run through all the test patterns, in terms of training epochs -- can use 0 or -1 for no testing"`
 	MemThr       float64                     `desc:"threshold to use for memory test -- if error proportion is below this number, it is scored as a correct trial"`
-=======
-	Net          *leabra.Network          `view:"no-inline"`
-	Hip          HipParams                `desc:"hippocampus sizing parameters"`
-	Pat          PatParams                `desc:"parameters for the input patterns"`
-	PoolVocab    patgen.Vocab             `view:"no-inline" desc:"pool patterns vocabulary"`
-	TrainAB      *etable.Table            `view:"no-inline" desc:"AB training patterns to use"`
-	TrainAC      *etable.Table            `view:"no-inline" desc:"AC training patterns to use"`
-	TestAB       *etable.Table            `view:"no-inline" desc:"AB testing patterns to use"`
-	TestAC       *etable.Table            `view:"no-inline" desc:"AC testing patterns to use"`
-	TestLure     *etable.Table            `view:"no-inline" desc:"Lure testing patterns to use"`
-	TrainAll     *etable.Table            `view:"no-inline" desc:"all training patterns -- for pretrain"`
-	TrnTrlLog    *etable.Table            `view:"no-inline" desc:"training trial-level log data"`
-	TrnEpcLog    *etable.Table            `view:"no-inline" desc:"training epoch-level log data"`
-	TstEpcLog    *etable.Table            `view:"no-inline" desc:"testing epoch-level log data"`
-	TstTrlLog    *etable.Table            `view:"no-inline" desc:"testing trial-level log data"`
-	TstCycLog    *etable.Table            `view:"no-inline" desc:"testing cycle-level log data"`
-	RunLog       *etable.Table            `view:"no-inline" desc:"summary log of each run"`
-	RunStats     *etable.Table            `view:"no-inline" desc:"aggregate stats on all runs"`
-	TstStats     *etable.Table            `view:"no-inline" desc:"testing stats"`
-	SimMats      map[string]*simat.SimMat `view:"no-inline" desc:"similarity matrix results for layers"`
-	Params       params.Sets              `view:"no-inline" desc:"full collection of param sets"`
-	ParamSet     string                   `desc:"which set of *additional* parameters to use -- always applies Base and optionaly this next if set"`
-	Tag          string                   `desc:"extra tag string to add to any file names output from sim (e.g., weights files, log files, params)"`
-	MaxRuns      int                      `desc:"maximum number of model runs to perform"`
-	MaxEpcs      int                      `desc:"maximum number of epochs to run per model run"`
-	PreTrainEpcs int                      `desc:"number of epochs to run for pretraining"`
-	NZeroStop    int                      `desc:"if a positive number, training will stop after this many epochs with zero mem errors"`
-	TrainEnv     env.FixedTable           `desc:"Training environment -- contains everything about iterating over input / output patterns over training"`
-	TestEnv      env.FixedTable           `desc:"Testing environment -- manages iterating over testing"`
-	Time         leabra.Time              `desc:"leabra timing parameters and state"`
-	ViewOn       bool                     `desc:"whether to update the network view while running"`
-	TrainUpdt    leabra.TimeScales        `desc:"at what time scale to update the display during training?  Anything longer than Epoch updates at Epoch in this model"`
-	TestUpdt     leabra.TimeScales        `desc:"at what time scale to update the display during testing?  Anything longer than Epoch updates at Epoch in this model"`
-	TestInterval int                      `desc:"how often to run through all the test patterns, in terms of training epochs -- can use 0 or -1 for no testing"`
-	MemThr       float64                  `desc:"threshold to use for memory test -- if error proportion is below this number, it is scored as a correct trial"`
->>>>>>> d660e220
 
 	// statistics: note use float64 as that is best for etable.Table
 	TestNm         string  `inactive:"+" desc:"what set of patterns are we currently testing"`
@@ -256,14 +220,9 @@
 	ss.TstCycLog = &etable.Table{}
 	ss.RunLog = &etable.Table{}
 	ss.RunStats = &etable.Table{}
-<<<<<<< HEAD
+	ss.SimMats = make(map[string]*simat.SimMat)
 	ss.Params = ParamSets // in def_params -- current best params, zycyc
-	//ss.Params = OrigParamSets // original, previous model
-=======
-	ss.SimMats = make(map[string]*simat.SimMat)
-	ss.Params = ParamSets // in def_params -- current best params
 	// ss.Params = OrigParamSets // original, previous model
->>>>>>> d660e220
 	// ss.Params = SavedParamsSets // current user-saved gui params
 	ss.RndSeed = 2 // zycyc was 2, 20 sees weired results in MedHip020
 	ss.ViewOn = true
